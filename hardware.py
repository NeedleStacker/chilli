--- conflicted
+++ resolved
@@ -1,7 +1,5 @@
 import os
 
-<<<<<<< HEAD
-=======
 # Support a development stub to allow running on non-RPi hosts
 USE_STUB = os.environ.get('USE_STUB_HARDWARE') == '1'
 
@@ -24,7 +22,6 @@
     busio = None
     GPIO = None
 
->>>>>>> 8af525c1
 # Import pin and setting configurations
 from config import RELAY1, RELAY2, DHT_PIN
 
@@ -38,15 +35,6 @@
     loads necessary kernel modules for 1-Wire communication (for DS18B20),
     and initializes the I2C bus.
 
-<<<<<<< HEAD
-    Args:
-        app_mode (str): The mode in which the application is running.
-                        This argument is currently not used but is intended
-                        for future differentiation between modes like 'main'
-                        (full hardware access) and 'util' (limited access).
-    """
-    global i2c
-=======
     If the required platform libraries are not available, this function will
     print a helpful message and leave `i2c` as None. For CI/dev on non-RPi
     hosts, set the environment variable `USE_STUB_HARDWARE=1` to use the
@@ -80,7 +68,6 @@
             print(f"[ERROR] Detailed import error: {e}")
             return
 
->>>>>>> 8af525c1
     print("[HARDWARE] Initializing hardware...")
 
     # --- GPIO ---
@@ -118,8 +105,6 @@
     This function should be called on application exit to release all GPIO
     pins and prevent warnings or conflicts on subsequent runs.
     """
-<<<<<<< HEAD
-=======
     if USE_STUB:
         try:
             from dev_stub_hardware import cleanup as _stub_cleanup
@@ -132,6 +117,5 @@
         print("[HARDWARE] GPIO not available; skipping cleanup.")
         return
 
->>>>>>> 8af525c1
     print("[HARDWARE] Cleaning up GPIO resources.")
     GPIO.cleanup()