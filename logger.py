--- conflicted
+++ resolved
@@ -103,15 +103,12 @@
     It also handles cleanup (removing the status file) on exit.
     """
     print("Logger is starting...")
-<<<<<<< HEAD
-=======
     # Initialize hardware (ensure I2C/1-Wire are available for sensors)
     try:
         hardware.initialize()
     except Exception as e:
         print(f"[WARN] hardware.initialize() failed in logger: {e}")
 
->>>>>>> 8af525c1
     # Ensure the database and tables exist before the main loop
     database.init_db()
     os.makedirs(LOGS_DIR, exist_ok=True)
