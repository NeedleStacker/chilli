--- conflicted
+++ resolved
@@ -40,10 +40,6 @@
     Returns:
         bool: True if the relay is ON (pin is LOW), False otherwise.
     """
-<<<<<<< HEAD
-    # For a LOW-trigger relay, the state is ON (True) when the GPIO pin is LOW (0).
-    return GPIO.input(relay_pin) == GPIO.LOW
-=======
     if GPIO is None:
         print(f"[RELAYS] GPIO not available; get_relay_state({relay_pin}) -> False")
         return False
@@ -53,7 +49,6 @@
         # Happens if channel wasn't set up; return False and warn
         print(f"[RELAYS] GPIO input failed for pin {relay_pin}: {e}")
         return False
->>>>>>> 8af525c1
 
 def test_relays():
     """Sequentially tests both relays to verify their functionality.
